<template>
<<<<<<< HEAD
  <div>
    <Splitpanes vertical :dbl-click-splitter="false">
      <Pane class="overflow-auto">
        <Splitpanes horizontal :dbl-click-splitter="false">
          <Pane class="overflow-auto">
            <AppSection label="endpoint">
              <ul>
                <li>
                  <label for="url">{{ $t("url") }}</label>
                  <input
                    id="url"
                    v-model="url"
                    type="url"
                    spellcheck="false"
                    class="input md:rounded-bl-lg"
                    :placeholder="$t('url')"
                    @keyup.enter="onPollSchemaClick()"
                  />
                </li>
                <div>
                  <li>
                    <ButtonSecondary
                      id="get"
                      name="get"
                      :icon="!isPollingSchema ? 'sync' : 'sync_disabled'"
                      :label="
                        !isPollingSchema ? $t('connect') : $t('disconnect')
                      "
                      @click.native="onPollSchemaClick"
                    />
                  </li>
                </div>
              </ul>
            </AppSection>
            <AppSection label="headers">
              <div class="flex flex-col">
                <label>{{ $t("headers") }}</label>
                <ul v-if="headers.length !== 0">
                  <li>
                    <div class="flex flex-1">
                      <label for="headerList">{{ $t("header_list") }}</label>
                      <div>
                        <ButtonSecondary
                          v-tippy="{ theme: 'tooltip' }"
                          :title="$t('clear')"
                          icon="clear_all"
                          @click.native="headers = []"
                        />
                      </div>
                    </div>
                  </li>
                </ul>
                <ul
                  v-for="(header, index) in headers"
                  :key="`${header.value}_${index}`"
                  class="
                    divide-y divide-dashed divide-divider
                    border-b border-dashed border-divider
                    md:divide-x md:divide-y-0
                  "
                  :class="{ 'border-t': index == 0 }"
                >
                  <li>
                    <SmartAutoComplete
                      :placeholder="$t('header_count', { count: index + 1 })"
                      :source="commonHeaders"
                      :spellcheck="false"
                      :value="header.key"
                      autofocus
                      @input="
                        $store.commit('setGQLHeaderKey', {
                          index,
                          value: $event,
                        })
                      "
                    />
                  </li>
                  <li>
                    <input
                      class="input"
                      :placeholder="$t('value_count', { count: index + 1 })"
                      :name="`value ${index}`"
                      :value="header.value"
                      autofocus
                      @change="
                        $store.commit('setGQLHeaderValue', {
                          index,
                          value: $event.target.value,
                        })
                      "
                    />
                  </li>
                  <div>
                    <li>
                      <ButtonSecondary
                        v-tippy="{ theme: 'tooltip' }"
                        :title="
                          header.hasOwnProperty('active')
                            ? header.active
                              ? $t('turn_off')
                              : $t('turn_on')
                            : $t('turn_off')
                        "
                        @click.native="
                          $store.commit('setActiveGQLHeader', {
                            index,
                            value: header.hasOwnProperty('active')
                              ? !header.active
                              : false,
                          })
                        "
                      />
                      <i class="material-icons">
                        {{
                          header.hasOwnProperty("active")
                            ? header.active
                              ? "check_box"
                              : "check_box_outline_blank"
                            : "check_box"
                        }}
                      </i>
                    </li>
                  </div>
                  <div>
                    <li>
                      <ButtonSecondary
                        v-tippy="{ theme: 'tooltip' }"
                        :title="$t('delete')"
                        icon="delete"
                        @click.native="removeRequestHeader(index)"
                      />
                    </li>
=======
  <div class="page">
    <div class="content">
      <div class="">
        <AppSection label="endpoint">
          <ul>
            <li>
              <label for="url">{{ $t("url") }}</label>
              <input
                id="url"
                v-model="url"
                type="url"
                spellcheck="false"
                class="input md:rounded-bl-lg"
                :placeholder="$t('url')"
                @keyup.enter="onPollSchemaClick()"
              />
            </li>
            <div>
              <li>
                <ButtonSecondary
                  id="get"
                  name="get"
                  :icon="!isPollingSchema ? 'sync' : 'sync_disabled'"
                  :label="!isPollingSchema ? $t('connect') : $t('disconnect')"
                  @click.native="onPollSchemaClick"
                />
              </li>
            </div>
          </ul>
        </AppSection>

        <AppSection label="headers">
          <div class="flex flex-col">
            <label>{{ $t("headers") }}</label>
            <ul v-if="headers.length !== 0">
              <li>
                <div class="row-wrapper">
                  <label for="headerList">{{ $t("header_list") }}</label>
                  <div>
                    <ButtonSecondary
                      v-tippy="{ theme: 'tooltip' }"
                      :title="$t('clear')"
                      icon="clear_all"
                      @click.native="headers = []"
                    />
>>>>>>> ed91486d
                  </div>
                </ul>
                <ul>
                  <li>
                    <ButtonSecondary
                      icon="add"
                      :label="$t('add_new')"
                      @click.native="addRequestHeader"
                    />
                  </li>
                </ul>
              </div>
            </AppSection>
            <AppSection label="query">
              <div class="flex flex-1 gqlRunQuery">
                <label for="gqlQuery">{{ $t("query") }}</label>
                <div>
                  <ButtonSecondary
                    v-tippy="{ theme: 'tooltip' }"
                    title="
                  `${$t('run_query')} (${getSpecialKey()}-Enter)`
                "
                    class="button"
                    icon="play_arrow"
                    @click.native="runQuery()"
                  />
                  <ButtonSecondary
                    ref="copyQueryButton"
                    v-tippy="{ theme: 'tooltip' }"
                    :title="$t('copy_query')"
                    :icon="copyQueryIcon"
                    @click.native="copyQuery"
                  />
                  <ButtonSecondary
                    v-tippy="{ theme: 'tooltip' }"
                    :title="`${$t('prettify_query')} (${getSpecialKey()}-P)`"
                    :icon="prettifyIcon"
                    @click.native="doPrettifyQuery"
                  />
                  <ButtonSecondary
                    ref="saveRequest"
                    v-tippy="{ theme: 'tooltip' }"
                    :title="$t('save_to_collections')"
                    icon="create_new_folder"
                    @click.native="saveRequest"
                  />
                </div>
              </div>
              <GraphqlQueryEditor
                ref="queryEditor"
                v-model="gqlQueryString"
                styles="rounded-b-lg"
                :on-run-g-q-l-query="runQuery"
                :options="{
                  maxLines: responseBodyMaxLines,
                  minLines: 10,
                  fontSize: '15px',
                  autoScrollEditorIntoView: true,
                  showPrintMargin: false,
                  useWorker: false,
                }"
                @update-query="updateQuery"
              />
            </AppSection>
            <AppSection label="variables">
              <div class="flex flex-col">
                <label>{{ $t("variables") }}</label>
                <SmartAceEditor
                  v-model="variableString"
                  :lang="'json'"
                  :options="{
                    maxLines: 10,
                    minLines: 5,
                    fontSize: '15px',
                    autoScrollEditorIntoView: true,
                    showPrintMargin: false,
                    useWorker: false,
                  }"
                  styles="rounded-b-lg"
                />
<<<<<<< HEAD
              </div>
            </AppSection>
          </Pane>
          <Pane class="overflow-auto">
            <AppSection ref="schema" label="schema">
              <div class="flex flex-1">
                <label>{{ $t("schema") }}</label>
                <div v-if="schema">
                  <ButtonSecondary
                    ref="ToggleExpandResponse"
                    v-tippy="{ theme: 'tooltip' }"
                    :title="
                      !expandResponse
                        ? $t('expand_response')
                        : $t('collapse_response')
                    "
                    :icon="!expandResponse ? 'unfold_more' : 'unfold_less'"
                    @click.native="ToggleExpandResponse"
                  />
                  <ButtonSecondary
                    ref="downloadSchema"
                    v-tippy="{ theme: 'tooltip' }"
                    :title="$t('download_file')"
                    :icon="downloadSchemaIcon"
                    @click.native="downloadSchema"
                  />
                  <ButtonSecondary
                    ref="copySchemaCode"
                    v-tippy="{ theme: 'tooltip' }"
                    :title="$t('copy_schema')"
                    :icon="copySchemaIcon"
                    @click.native="copySchema"
                  />
                </div>
              </div>
              <SmartAceEditor
                v-if="schema"
                :value="schema"
                :lang="'graphqlschema'"
                :options="{
                  maxLines: responseBodyMaxLines,
                  minLines: 16,
                  fontSize: '15px',
                  autoScrollEditorIntoView: true,
                  readOnly: true,
                  showPrintMargin: false,
                  useWorker: false,
                }"
                styles="rounded-b-lg"
              />
              <input
                v-else
                ref="status"
                class="input rounded-b-lg missing-data-response"
                :value="$t('waiting_receive_schema')"
                name="status"
                readonly
                type="text"
              />
            </AppSection>
            <AppSection ref="response" label="response">
              <div class="flex flex-col">
                <label>{{ $t("response") }}</label>
                <div class="flex flex-1">
                  <label for="responseField">{{ $t("response_body") }}</label>
                  <div>
                    <ButtonSecondary
                      v-if="response"
                      ref="downloadResponse"
                      v-tippy="{ theme: 'tooltip' }"
                      :title="$t('download_file')"
                      :icon="downloadResponseIcon"
                      @click.native="downloadResponse"
                    />
                    <ButtonSecondary
                      v-if="response"
                      ref="copyResponseButton"
                      v-tippy="{ theme: 'tooltip' }"
                      :title="$t('copy_response')"
                      :icon="copyResponseIcon"
                      @click.native="copyResponse"
                    />
                  </div>
                </div>
                <SmartAceEditor
                  v-if="response"
                  :value="response"
                  :lang="'json'"
                  :lint="false"
                  :options="{
                    maxLines: responseBodyMaxLines,
                    minLines: 10,
                    fontSize: '15px',
                    autoScrollEditorIntoView: true,
                    readOnly: true,
                    showPrintMargin: false,
                    useWorker: false,
                  }"
                  styles="rounded-b-lg"
                />
                <input
                  v-else
                  ref="status"
                  class="input rounded-b-lg missing-data-response"
                  :value="$t('waiting_receive_response')"
                  name="status"
                  readonly
                  type="text"
                />
              </div>
            </AppSection>
          </Pane>
        </Splitpanes>
      </Pane>
      <Pane max-size="35" min-size="20" class="overflow-auto">
        <aside class="lg:max-w-md">
          <SmartTabs>
            <SmartTab :id="'docs'" :label="`Docs`" :selected="true">
              <AppSection label="docs">
                <section class="flex-col">
                  <input
                    v-model="graphqlFieldsFilterText"
                    type="text"
                    :placeholder="$t('search')"
                    class="input rounded-t-lg"
                  />
                  <SmartTabs ref="gqlTabs" styles="m-4">
                    <div class="gqlTabs">
                      <SmartTab
                        v-if="queryFields.length > 0"
                        :id="'queries'"
                        :label="$t('queries')"
                        :selected="true"
=======
              </li>
              <div>
                <li>
                  <ButtonSecondary
                    v-tippy="{ theme: 'tooltip' }"
                    :title="
                      header.hasOwnProperty('active')
                        ? header.active
                          ? $t('turn_off')
                          : $t('turn_on')
                        : $t('turn_off')
                    "
                    @click.native="
                      $store.commit('setActiveGQLHeader', {
                        index,
                        value: header.hasOwnProperty('active')
                          ? !header.active
                          : false,
                      })
                    "
                  />
                  <i class="material-icons">
                    {{
                      header.hasOwnProperty("active")
                        ? header.active
                          ? "check_box"
                          : "check_box_outline_blank"
                        : "check_box"
                    }}
                  </i>
                </li>
              </div>
              <div>
                <li>
                  <ButtonSecondary
                    v-tippy="{ theme: 'tooltip' }"
                    :title="$t('delete')"
                    icon="delete"
                    @click.native="removeRequestHeader(index)"
                  />
                </li>
              </div>
            </ul>
            <ul>
              <li>
                <ButtonSecondary
                  icon="add"
                  :label="$t('add_new')"
                  @click.native="addRequestHeader"
                />
              </li>
            </ul>
          </div>
        </AppSection>

        <AppSection ref="schema" label="schema">
          <div class="row-wrapper">
            <label>{{ $t("schema") }}</label>
            <div v-if="schema">
              <ButtonSecondary
                ref="ToggleExpandResponse"
                v-tippy="{ theme: 'tooltip' }"
                :title="
                  !expandResponse
                    ? $t('expand_response')
                    : $t('collapse_response')
                "
                :icon="!expandResponse ? 'unfold_more' : 'unfold_less'"
                @click.native="ToggleExpandResponse"
              />
              <ButtonSecondary
                ref="downloadSchema"
                v-tippy="{ theme: 'tooltip' }"
                :title="$t('download_file')"
                :icon="downloadSchemaIcon"
                @click.native="downloadSchema"
              />
              <ButtonSecondary
                ref="copySchemaCode"
                v-tippy="{ theme: 'tooltip' }"
                :title="$t('copy_schema')"
                :icon="copySchemaIcon"
                @click.native="copySchema"
              />
            </div>
          </div>
          <SmartAceEditor
            v-if="schema"
            :value="schema"
            :lang="'graphqlschema'"
            :options="{
              maxLines: responseBodyMaxLines,
              minLines: 16,
              fontSize: '15px',
              autoScrollEditorIntoView: true,
              readOnly: true,
              showPrintMargin: false,
              useWorker: false,
            }"
            styles="rounded-b-lg"
          />
          <input
            v-else
            ref="status"
            class="input rounded-b-lg missing-data-response"
            :value="$t('waiting_receive_schema')"
            name="status"
            readonly
            type="text"
          />
        </AppSection>

        <AppSection label="query">
          <div class="row-wrapper gqlRunQuery">
            <label for="gqlQuery">{{ $t("query") }}</label>
            <div>
              <ButtonSecondary
                v-tippy="{ theme: 'tooltip' }"
                title="
                  `${$t('run_query')} (${getSpecialKey()}-Enter)`
                "
                class="button"
                icon="play_arrow"
                @click.native="runQuery()"
              />
              <ButtonSecondary
                ref="copyQueryButton"
                v-tippy="{ theme: 'tooltip' }"
                :title="$t('copy_query')"
                :icon="copyQueryIcon"
                @click.native="copyQuery"
              />
              <ButtonSecondary
                v-tippy="{ theme: 'tooltip' }"
                :title="`${$t('prettify_query')} (${getSpecialKey()}-P)`"
                :icon="prettifyIcon"
                @click.native="doPrettifyQuery"
              />
              <ButtonSecondary
                ref="saveRequest"
                v-tippy="{ theme: 'tooltip' }"
                :title="$t('save_to_collections')"
                icon="create_new_folder"
                @click.native="saveRequest"
              />
            </div>
          </div>
          <GraphqlQueryEditor
            ref="queryEditor"
            v-model="gqlQueryString"
            styles="rounded-b-lg"
            :on-run-g-q-l-query="runQuery"
            :options="{
              maxLines: responseBodyMaxLines,
              minLines: 10,
              fontSize: '15px',
              autoScrollEditorIntoView: true,
              showPrintMargin: false,
              useWorker: false,
            }"
            @update-query="updateQuery"
          />
        </AppSection>

        <AppSection label="variables">
          <div class="flex flex-col">
            <label>{{ $t("variables") }}</label>
            <SmartAceEditor
              v-model="variableString"
              :lang="'json'"
              :options="{
                maxLines: 10,
                minLines: 5,
                fontSize: '15px',
                autoScrollEditorIntoView: true,
                showPrintMargin: false,
                useWorker: false,
              }"
              styles="rounded-b-lg"
            />
          </div>
        </AppSection>

        <AppSection ref="response" label="response">
          <div class="flex flex-col">
            <label>{{ $t("response") }}</label>
            <div class="row-wrapper">
              <label for="responseField">{{ $t("response_body") }}</label>
              <div>
                <ButtonSecondary
                  v-if="response"
                  ref="downloadResponse"
                  v-tippy="{ theme: 'tooltip' }"
                  :title="$t('download_file')"
                  :icon="downloadResponseIcon"
                  @click.native="downloadResponse"
                />
                <ButtonSecondary
                  v-if="response"
                  ref="copyResponseButton"
                  v-tippy="{ theme: 'tooltip' }"
                  :title="$t('copy_response')"
                  :icon="copyResponseIcon"
                  @click.native="copyResponse"
                />
              </div>
            </div>
            <SmartAceEditor
              v-if="response"
              :value="response"
              :lang="'json'"
              :lint="false"
              :options="{
                maxLines: responseBodyMaxLines,
                minLines: 10,
                fontSize: '15px',
                autoScrollEditorIntoView: true,
                readOnly: true,
                showPrintMargin: false,
                useWorker: false,
              }"
              styles="rounded-b-lg"
            />
            <input
              v-else
              ref="status"
              class="input rounded-b-lg missing-data-response"
              :value="$t('waiting_receive_response')"
              name="status"
              readonly
              type="text"
            />
          </div>
        </AppSection>
      </div>

      <aside class="lg:max-w-md">
        <SmartTabs>
          <SmartTab :id="'docs'" :label="`Docs`" :selected="true">
            <AppSection label="docs">
              <section class="flex-col">
                <input
                  v-model="graphqlFieldsFilterText"
                  type="text"
                  :placeholder="$t('search')"
                  class="input rounded-t-lg"
                />
                <SmartTabs ref="gqlTabs" styles="m-4">
                  <div class="gqlTabs">
                    <SmartTab
                      v-if="queryFields.length > 0"
                      :id="'queries'"
                      :label="$t('queries')"
                      :selected="true"
                    >
                      <div
                        v-for="field in filteredQueryFields"
                        :key="field.name"
>>>>>>> ed91486d
                      >
                        <GraphqlField
                          :gql-field="field"
                          :jump-type-callback="handleJumpToType"
                        />
                      </div>
                    </SmartTab>

                    <SmartTab
                      v-if="mutationFields.length > 0"
                      :id="'mutations'"
                      :label="$t('mutations')"
                    >
                      <div
                        v-for="field in filteredMutationFields"
                        :key="field.name"
                      >
                        <GraphqlField
                          :gql-field="field"
                          :jump-type-callback="handleJumpToType"
                        />
                      </div>
                    </SmartTab>

                    <SmartTab
                      v-if="subscriptionFields.length > 0"
                      :id="'subscriptions'"
                      :label="$t('subscriptions')"
                    >
                      <div
                        v-for="field in filteredSubscriptionFields"
                        :key="field.name"
                      >
                        <GraphqlField
                          :gql-field="field"
                          :jump-type-callback="handleJumpToType"
                        />
                      </div>
                    </SmartTab>

                    <SmartTab
                      v-if="graphqlTypes.length > 0"
                      :id="'types'"
                      ref="typesTab"
                      :label="$t('types')"
                    >
                      <div
                        v-for="type in filteredGraphqlTypes"
                        :key="type.name"
                      >
<<<<<<< HEAD
                        <div
                          v-for="type in filteredGraphqlTypes"
                          :key="type.name"
                        >
                          <GraphqlType
                            :gql-type="type"
                            :gql-types="graphqlTypes"
                            :is-highlighted="
                              isGqlTypeHighlighted({ gqlType: type })
                            "
                            :highlighted-fields="
                              getGqlTypeHighlightedFields({ gqlType: type })
                            "
                            :jump-type-callback="handleJumpToType"
                          />
                        </div>
                      </SmartTab>
                    </div>
                  </SmartTabs>
                </section>
                <p
                  v-if="
                    queryFields.length === 0 &&
                    mutationFields.length === 0 &&
                    subscriptionFields.length === 0 &&
                    graphqlTypes.length === 0
                  "
                >
                  {{ $t("send_request_first") }}
                </p>
              </AppSection>
            </SmartTab>

            <SmartTab :id="'history'" :label="$t('history')">
              <History
                ref="graphqlHistoryComponent"
                :page="'graphql'"
                @useHistory="handleUseHistory"
              />
            </SmartTab>

            <SmartTab :id="'collections'" :label="$t('collections')">
              <CollectionsGraphql />
            </SmartTab>
          </SmartTabs>
        </aside>
      </Pane>
    </Splitpanes>

=======
                        <GraphqlType
                          :gql-type="type"
                          :gql-types="graphqlTypes"
                          :is-highlighted="
                            isGqlTypeHighlighted({ gqlType: type })
                          "
                          :highlighted-fields="
                            getGqlTypeHighlightedFields({ gqlType: type })
                          "
                          :jump-type-callback="handleJumpToType"
                        />
                      </div>
                    </SmartTab>
                  </div>
                </SmartTabs>
              </section>
              <p
                v-if="
                  queryFields.length === 0 &&
                  mutationFields.length === 0 &&
                  subscriptionFields.length === 0 &&
                  graphqlTypes.length === 0
                "
              >
                {{ $t("send_request_first") }}
              </p>
            </AppSection>
          </SmartTab>

          <SmartTab :id="'history'" :label="$t('history')">
            <History
              ref="graphqlHistoryComponent"
              :page="'graphql'"
              @useHistory="handleUseHistory"
            />
          </SmartTab>

          <SmartTab :id="'collections'" :label="$t('collections')">
            <CollectionsGraphql />
          </SmartTab>
        </SmartTabs>
      </aside>
    </div>
>>>>>>> ed91486d
    <CollectionsSaveRequest
      mode="graphql"
      :show="showSaveRequestModal"
      :editing-request="editRequest"
      @hide-modal="hideRequestModal"
    />
  </div>
</template>

<script>
import { Splitpanes, Pane } from "splitpanes"
import * as gql from "graphql"
import { commonHeaders } from "~/helpers/headers"
import { getPlatformSpecialKey } from "~/helpers/platformutils"
import { sendNetworkRequest } from "~/helpers/network"
import { getSettingSubject } from "~/newstore/settings"
import { addGraphqlHistoryEntry } from "~/newstore/history"

export default {
  components: { Splitpanes, Pane },
  beforeRouteLeave(_to, _from, next) {
    this.isPollingSchema = false
    if (this.timeoutSubscription) clearTimeout(this.timeoutSubscription)
    next()
  },
  data() {
    return {
      commonHeaders,
      queryFields: [],
      mutationFields: [],
      subscriptionFields: [],
      graphqlTypes: [],
      downloadResponseIcon: "save_alt",
      downloadSchemaIcon: "save_alt",
      copyQueryIcon: "content_copy",
      copySchemaIcon: "content_copy",
      copyResponseIcon: "content_copy",
      prettifyIcon: "photo_filter",
      expandResponse: false,
      responseBodyMaxLines: 16,
      graphqlFieldsFilterText: undefined,
      isPollingSchema: false,
      timeoutSubscription: null,
      editRequest: {},
      showSaveRequestModal: false,
    }
  },
  subscriptions() {
    return {
      SCROLL_INTO_ENABLED: getSettingSubject("SCROLL_INTO_ENABLED"),
    }
  },
  head() {
    return {
      title: `GraphQL • Hoppscotch`,
    }
  },
  computed: {
    selectedRequest() {
      return this.$store.state.postwoman.selectedGraphqlRequest
    },
    filteredQueryFields() {
      return this.getFilteredGraphqlFields({
        filterText: this.graphqlFieldsFilterText,
        fields: this.queryFields,
      })
    },
    filteredMutationFields() {
      return this.getFilteredGraphqlFields({
        filterText: this.graphqlFieldsFilterText,
        fields: this.mutationFields,
      })
    },
    filteredSubscriptionFields() {
      return this.getFilteredGraphqlFields({
        filterText: this.graphqlFieldsFilterText,
        fields: this.subscriptionFields,
      })
    },
    filteredGraphqlTypes() {
      return this.getFilteredGraphqlTypes({
        filterText: this.graphqlFieldsFilterText,
        types: this.graphqlTypes,
      })
    },
    url: {
      get() {
        return this.$store.state.gql.url
      },
      set(value) {
        this.$store.commit("setGQLState", { value, attribute: "url" })
      },
    },
    headers: {
      get() {
        return this.$store.state.gql.headers
      },
      set(value) {
        this.$store.commit("setGQLState", { value, attribute: "headers" })
      },
    },
    gqlQueryString: {
      get() {
        return this.$store.state.gql.query
      },
      set(value) {
        this.$store.commit("setGQLState", { value, attribute: "query" })
      },
    },
    response: {
      get() {
        return this.$store.state.gql.response
      },
      set(value) {
        this.$store.commit("setGQLState", { value, attribute: "response" })
      },
    },
    schema: {
      get() {
        return this.$store.state.gql.schema
      },
      set(value) {
        this.$store.commit("setGQLState", { value, attribute: "schema" })
      },
    },
    variableString: {
      get() {
        return this.$store.state.gql.variablesJSONString
      },
      set(value) {
        this.$store.commit("setGQLState", {
          value,
          attribute: "variablesJSONString",
        })
      },
    },
  },
  watch: {
    selectedRequest(newValue) {
      if (!newValue) return
      this.url = newValue.url
      this.gqlQueryString = newValue.query
      this.headers = newValue.headers
      this.variableString = newValue.variables
    },
  },
  mounted() {
    if (
      this.$store.state.gql.schemaIntrospection &&
      this.$store.state.gql.schema
    ) {
      const gqlSchema = gql.buildClientSchema(
        JSON.parse(this.$store.state.gql.schemaIntrospection)
      )
      this.getDocsFromSchema(gqlSchema)
    }
  },
  methods: {
    hideRequestModal() {
      this.showSaveRequestModal = false
      this.editRequest = {}
    },
    saveRequest() {
      this.editRequest = {
        url: this.url,
        query: this.gqlQueryString,
        headers: this.headers,
        variables: this.variableString,
      }
      this.showSaveRequestModal = true
    },
    // useSelectedEnvironment(event) {
    //   console.log("use selected environment")
    // },
    handleUseHistory(entry) {
      this.url = entry.url
      this.headers = entry.headers
      this.gqlQueryString = entry.query
      this.response = entry.responseText
      this.variableString = entry.variables
      this.schema = ""
    },
    isGqlTypeHighlighted({ gqlType }) {
      if (!this.graphqlFieldsFilterText) return false

      return this.isTextFoundInGraphqlFieldObject({
        text: this.graphqlFieldsFilterText,
        graphqlFieldObject: gqlType,
      })
    },
    getGqlTypeHighlightedFields({ gqlType }) {
      if (!this.graphqlFieldsFilterText) return []

      const fields = Object.values(gqlType._fields || {})

      if (!fields || fields.length === 0) return []

      return fields.filter((field) =>
        this.isTextFoundInGraphqlFieldObject({
          text: this.graphqlFieldsFilterText,
          graphqlFieldObject: field,
        })
      )
    },
    isTextFoundInGraphqlFieldObject({ text, graphqlFieldObject }) {
      const normalizedText = text.toLowerCase()

      const isFilterTextFoundInDescription = graphqlFieldObject.description
        ? graphqlFieldObject.description.toLowerCase().includes(normalizedText)
        : false
      const isFilterTextFoundInName = graphqlFieldObject.name
        .toLowerCase()
        .includes(normalizedText)

      return isFilterTextFoundInDescription || isFilterTextFoundInName
    },
    getFilteredGraphqlFields({ filterText, fields }) {
      if (!filterText) return fields

      return fields.filter((field) =>
        this.isTextFoundInGraphqlFieldObject({
          text: filterText,
          graphqlFieldObject: field,
        })
      )
    },
    getFilteredGraphqlTypes({ filterText, types }) {
      if (!filterText) return types

      return types.filter((type) => {
        const isFilterTextMatching = this.isTextFoundInGraphqlFieldObject({
          text: filterText,
          graphqlFieldObject: type,
        })

        if (isFilterTextMatching) {
          return true
        }

        const isFilterTextMatchingAtLeastOneField = Object.values(
          type._fields || {}
        ).some((field) =>
          this.isTextFoundInGraphqlFieldObject({
            text: filterText,
            graphqlFieldObject: field,
          })
        )

        return isFilterTextMatchingAtLeastOneField
      })
    },
    getSpecialKey: getPlatformSpecialKey,
    doPrettifyQuery() {
      this.$refs.queryEditor.prettifyQuery()
      this.prettifyIcon = "done"
      setTimeout(() => (this.prettifyIcon = "photo_filter"), 1000)
    },
    async handleJumpToType(type) {
      this.$refs.gqlTabs.selectTab(this.$refs.typesTab)
      await this.$nextTick()

      const rootTypeName = this.resolveRootType(type).name

      const target = document.getElementById(`type_${rootTypeName}`)
      if (target && this.SCROLL_INTO_ENABLED) {
        this.$refs.gqlTabs.$el
          .querySelector(".gqlTabs")
          .scrollTo({ top: target.offsetTop, behavior: "smooth" })
      }
    },
    resolveRootType(type) {
      let t = type
      while (t.ofType != null) t = t.ofType
      return t
    },
    copySchema() {
      this.copyToClipboard(this.schema)
      this.copySchemaIcon = "done"
      setTimeout(() => (this.copySchemaIcon = "content_copy"), 1000)
    },
    copyQuery() {
      this.copyToClipboard(this.gqlQueryString)
      this.copyQueryIcon = "done"
      setTimeout(() => (this.copyQueryIcon = "content_copy"), 1000)
    },
    copyResponse() {
      this.copyToClipboard(this.response)
      this.copyResponseIcon = "done"
      setTimeout(() => (this.copyResponseIcon = "content_copy"), 1000)
    },
    copyToClipboard(content) {
      const aux = document.createElement("textarea")
      aux.innerText = content
      document.body.appendChild(aux)
      aux.select()
      document.execCommand("copy")
      document.body.removeChild(aux)
      this.$toast.success(this.$t("copied_to_clipboard"), {
        icon: "done",
      })
    },
    async runQuery() {
      const startTime = Date.now()

      // Start showing the loading bar as soon as possible.
      // The nuxt axios module will hide it when the request is made.
      this.$nuxt.$loading.start()

      this.response = this.$t("loading")
      if (this.SCROLL_INTO_ENABLED) this.scrollInto("response")

      try {
        const headers = {}
        this.headers
          .filter((item) =>
            Object.prototype.hasOwnProperty.call(item, "active")
              ? item.active === true
              : true
          )
          .forEach(({ key, value }) => {
            headers[key] = value
          })

        const variables = JSON.parse(this.variableString || "{}")

        const gqlQueryString = this.gqlQueryString

        const reqOptions = {
          method: "post",
          url: this.url,
          headers: {
            ...headers,
            "content-type": "application/json",
          },
          data: JSON.stringify({ query: gqlQueryString, variables }),
        }
        let entry = {
          url: this.url,
          query: gqlQueryString,
          variables: this.variableString,
          star: false,
          headers: this.headers,
        }
        const res = await sendNetworkRequest(reqOptions)

        // HACK: Temporary trailing null character issue from the extension fix
        const responseText = new TextDecoder("utf-8")
          .decode(res.data)
          .replace(/\0+$/, "")

        this.response = JSON.stringify(JSON.parse(responseText), null, 2)

        this.$nuxt.$loading.finish()
        const duration = Date.now() - startTime
        this.$toast.info(this.$t("finished_in", { duration }), {
          icon: "done",
        })

        entry = {
          ...entry,
          response: this.response,
          date: new Date().toLocaleDateString(),
          time: new Date().toLocaleTimeString(),
          updatedOn: new Date(),
          duration,
        }

        addGraphqlHistoryEntry(entry)
      } catch (error) {
        this.response = `${error}. ${this.$t("check_console_details")}`
        this.$nuxt.$loading.finish()

        this.$toast.error(`${error} ${this.$t("f12_details")}`, {
          icon: "error",
        })
        console.log("Error", error)
      }
    },

    // NOTE : schema required here is the GQL Schema document object, not the schema string
    getDocsFromSchema(schema) {
      if (schema.getQueryType()) {
        const fields = schema.getQueryType().getFields()
        const qFields = []
        for (const field in fields) {
          qFields.push(fields[field])
        }
        this.queryFields = qFields
      }

      if (schema.getMutationType()) {
        const fields = schema.getMutationType().getFields()
        const mFields = []
        for (const field in fields) {
          mFields.push(fields[field])
        }
        this.mutationFields = mFields
      }

      if (schema.getSubscriptionType()) {
        const fields = schema.getSubscriptionType().getFields()
        const sFields = []
        for (const field in fields) {
          sFields.push(fields[field])
        }
        this.subscriptionFields = sFields
      }

      const typeMap = schema.getTypeMap()
      const types = []

      const queryTypeName = schema.getQueryType()
        ? schema.getQueryType().name
        : ""
      const mutationTypeName = schema.getMutationType()
        ? schema.getMutationType().name
        : ""
      const subscriptionTypeName = schema.getSubscriptionType()
        ? schema.getSubscriptionType().name
        : ""

      for (const typeName in typeMap) {
        const type = typeMap[typeName]
        if (
          !type.name.startsWith("__") &&
          ![queryTypeName, mutationTypeName, subscriptionTypeName].includes(
            type.name
          ) &&
          (type instanceof gql.GraphQLObjectType ||
            type instanceof gql.GraphQLInputObjectType ||
            type instanceof gql.GraphQLEnumType ||
            type instanceof gql.GraphQLInterfaceType)
        ) {
          types.push(type)
        }
      }
      this.graphqlTypes = types
    },
    async onPollSchemaClick() {
      if (this.isPollingSchema) {
        this.isPollingSchema = false
      } else {
        this.isPollingSchema = true
        await this.getSchema()

        this.pollSchema()
      }
    },
    async pollSchema() {
      if (!this.isPollingSchema) return

      this.$nuxt.$loading.start()

      try {
        const query = JSON.stringify({
          query: gql.getIntrospectionQuery(),
        })

        const headers = {}
        this.headers
          .filter((item) =>
            Object.prototype.hasOwnProperty.call(item, "active")
              ? item.active === true
              : true
          )
          .forEach(({ key, value }) => {
            headers[key] = value
          })

        const reqOptions = {
          method: "post",
          url: this.url,
          headers: {
            ...headers,
            "content-type": "application/json",
          },
          data: query,
        }

        const data = await sendNetworkRequest(reqOptions, this.$store)

        // HACK : Temporary trailing null character issue from the extension fix
        const response = new TextDecoder("utf-8")
          .decode(data.data)
          .replace(/\0+$/, "")
        const introspectResponse = JSON.parse(response)

        const schema = gql.buildClientSchema(introspectResponse.data)

        this.$store.commit("setGQLState", {
          value: JSON.stringify(introspectResponse.data),
          attribute: "schemaIntrospection",
        })

        this.schema = gql.printSchema(schema, {
          commentDescriptions: true,
        })

        this.getDocsFromSchema(schema)

        this.$refs.queryEditor.setValidationSchema(schema)
        this.$nuxt.$loading.finish()

        if (this.isPollingSchema)
          this.timeoutSubscription = setTimeout(this.pollSchema, 7000)
      } catch (error) {
        this.$nuxt.$loading.finish()

        this.schema = `${error}. ${this.$t("check_console_details")}`
        this.$toast.error(
          `${this.$t("graphql_introspect_failed")} ${this.$t(
            "check_graphql_valid"
          )}`,
          {
            icon: "error",
          }
        )
        console.log("Error", error)

        this.isPollingSchema = false
      }

      this.$nuxt.$loading.finish()
    },
    async getSchema() {
      const startTime = Date.now()

      // Start showing the loading bar as soon as possible.
      // The nuxt axios module will hide it when the request is made.
      this.$nuxt.$loading.start()

      this.schema = this.$t("loading")
      if (this.SCROLL_INTO_ENABLED) this.scrollInto("schema")

      try {
        const query = JSON.stringify({
          query: gql.getIntrospectionQuery(),
        })

        const headers = {}
        this.headers
          .filter((item) =>
            Object.prototype.hasOwnProperty.call(item, "active")
              ? item.active === true
              : true
          )
          .forEach(({ key, value }) => {
            headers[key] = value
          })

        const reqOptions = {
          method: "post",
          url: this.url,
          headers: {
            ...headers,
            "content-type": "application/json",
          },
          data: query,
        }

        const data = await sendNetworkRequest(reqOptions, this.$store)

        // HACK : Temporary trailing null character issue from the extension fix
        const response = new TextDecoder("utf-8")
          .decode(data.data)
          .replace(/\0+$/, "")
        const introspectResponse = JSON.parse(response)

        const schema = gql.buildClientSchema(introspectResponse.data)

        this.$store.commit("setGQLState", {
          value: JSON.stringify(introspectResponse.data),
          attribute: "schemaIntrospection",
        })

        this.schema = gql.printSchema(schema, {
          commentDescriptions: true,
        })

        this.getDocsFromSchema(schema)

        this.$refs.queryEditor.setValidationSchema(schema)
        this.$nuxt.$loading.finish()
        const duration = Date.now() - startTime
        this.$toast.info(this.$t("finished_in", { duration }), {
          icon: "done",
        })
      } catch (error) {
        this.$nuxt.$loading.finish()

        this.schema = `${error}. ${this.$t("check_console_details")}`
        this.$toast.error(
          `${this.$t("graphql_introspect_failed")} ${this.$t(
            "check_graphql_valid"
          )}`,
          {
            icon: "error",
          }
        )
        console.log("Error", error)
      }
    },
    ToggleExpandResponse() {
      this.expandResponse = !this.expandResponse
      this.responseBodyMaxLines =
        this.responseBodyMaxLines === Infinity ? 16 : Infinity
    },
    downloadResponse() {
      const dataToWrite = this.response
      const file = new Blob([dataToWrite], { type: "application/json" })
      const a = document.createElement("a")
      const url = URL.createObjectURL(file)
      a.href = url
      a.download = `${url.split("/").pop().split("#")[0].split("?")[0]}`
      document.body.appendChild(a)
      a.click()
      this.downloadResponseIcon = "done"
      this.$toast.success(this.$t("download_started"), {
        icon: "done",
      })
      setTimeout(() => {
        document.body.removeChild(a)
        window.URL.revokeObjectURL(url)
        this.downloadResponseIcon = "save_alt"
      }, 1000)
    },
    downloadSchema() {
      const dataToWrite = JSON.stringify(this.schema, null, 2)
      const file = new Blob([dataToWrite], { type: "application/json" })
      const a = document.createElement("a")
      const url = URL.createObjectURL(file)
      a.href = url
      a.download = `${url.split("/").pop().split("#")[0].split("?")[0]}`
      document.body.appendChild(a)
      a.click()
      this.downloadSchemaIcon = "done"
      this.$toast.success(this.$t("download_started"), {
        icon: "done",
      })
      setTimeout(() => {
        document.body.removeChild(a)
        window.URL.revokeObjectURL(url)
        this.downloadSchemaIcon = "save_alt"
      }, 1000)
    },
    addRequestHeader() {
      this.$store.commit("addGQLHeader", {
        key: "",
        value: "",
      })
      return false
    },
    removeRequestHeader(index) {
      // .slice() is used so we get a separate array, rather than just a reference
      const oldHeaders = this.headers.slice()

      this.$store.commit("removeGQLHeader", index)
      this.$toast.error(this.$t("deleted"), {
        icon: "delete",
        action: {
          text: this.$t("undo"),
          duration: 4000,
          onClick: (_, toastObject) => {
            this.headers = oldHeaders
            toastObject.remove()
          },
        },
      })
    },
    scrollInto(view) {
      this.$refs[view].$el.scrollIntoView({
        behavior: "smooth",
      })
    },
    updateQuery(updatedQuery) {
      this.gqlQueryString = updatedQuery
    },
  },
}
</script>

<style scoped lang="scss">
.gqlTabs {
  @apply relative;
  @apply overflow-auto;
}

.gqlRunQuery {
  @apply mb-8;
}
</style><|MERGE_RESOLUTION|>--- conflicted
+++ resolved
@@ -1,5 +1,4 @@
 <template>
-<<<<<<< HEAD
   <div>
     <Splitpanes vertical :dbl-click-splitter="false">
       <Pane class="overflow-auto">
@@ -132,53 +131,6 @@
                         @click.native="removeRequestHeader(index)"
                       />
                     </li>
-=======
-  <div class="page">
-    <div class="content">
-      <div class="">
-        <AppSection label="endpoint">
-          <ul>
-            <li>
-              <label for="url">{{ $t("url") }}</label>
-              <input
-                id="url"
-                v-model="url"
-                type="url"
-                spellcheck="false"
-                class="input md:rounded-bl-lg"
-                :placeholder="$t('url')"
-                @keyup.enter="onPollSchemaClick()"
-              />
-            </li>
-            <div>
-              <li>
-                <ButtonSecondary
-                  id="get"
-                  name="get"
-                  :icon="!isPollingSchema ? 'sync' : 'sync_disabled'"
-                  :label="!isPollingSchema ? $t('connect') : $t('disconnect')"
-                  @click.native="onPollSchemaClick"
-                />
-              </li>
-            </div>
-          </ul>
-        </AppSection>
-
-        <AppSection label="headers">
-          <div class="flex flex-col">
-            <label>{{ $t("headers") }}</label>
-            <ul v-if="headers.length !== 0">
-              <li>
-                <div class="row-wrapper">
-                  <label for="headerList">{{ $t("header_list") }}</label>
-                  <div>
-                    <ButtonSecondary
-                      v-tippy="{ theme: 'tooltip' }"
-                      :title="$t('clear')"
-                      icon="clear_all"
-                      @click.native="headers = []"
-                    />
->>>>>>> ed91486d
                   </div>
                 </ul>
                 <ul>
@@ -259,7 +211,6 @@
                   }"
                   styles="rounded-b-lg"
                 />
-<<<<<<< HEAD
               </div>
             </AppSection>
           </Pane>
@@ -393,267 +344,11 @@
                         :id="'queries'"
                         :label="$t('queries')"
                         :selected="true"
-=======
-              </li>
-              <div>
-                <li>
-                  <ButtonSecondary
-                    v-tippy="{ theme: 'tooltip' }"
-                    :title="
-                      header.hasOwnProperty('active')
-                        ? header.active
-                          ? $t('turn_off')
-                          : $t('turn_on')
-                        : $t('turn_off')
-                    "
-                    @click.native="
-                      $store.commit('setActiveGQLHeader', {
-                        index,
-                        value: header.hasOwnProperty('active')
-                          ? !header.active
-                          : false,
-                      })
-                    "
-                  />
-                  <i class="material-icons">
-                    {{
-                      header.hasOwnProperty("active")
-                        ? header.active
-                          ? "check_box"
-                          : "check_box_outline_blank"
-                        : "check_box"
-                    }}
-                  </i>
-                </li>
-              </div>
-              <div>
-                <li>
-                  <ButtonSecondary
-                    v-tippy="{ theme: 'tooltip' }"
-                    :title="$t('delete')"
-                    icon="delete"
-                    @click.native="removeRequestHeader(index)"
-                  />
-                </li>
-              </div>
-            </ul>
-            <ul>
-              <li>
-                <ButtonSecondary
-                  icon="add"
-                  :label="$t('add_new')"
-                  @click.native="addRequestHeader"
-                />
-              </li>
-            </ul>
-          </div>
-        </AppSection>
-
-        <AppSection ref="schema" label="schema">
-          <div class="row-wrapper">
-            <label>{{ $t("schema") }}</label>
-            <div v-if="schema">
-              <ButtonSecondary
-                ref="ToggleExpandResponse"
-                v-tippy="{ theme: 'tooltip' }"
-                :title="
-                  !expandResponse
-                    ? $t('expand_response')
-                    : $t('collapse_response')
-                "
-                :icon="!expandResponse ? 'unfold_more' : 'unfold_less'"
-                @click.native="ToggleExpandResponse"
-              />
-              <ButtonSecondary
-                ref="downloadSchema"
-                v-tippy="{ theme: 'tooltip' }"
-                :title="$t('download_file')"
-                :icon="downloadSchemaIcon"
-                @click.native="downloadSchema"
-              />
-              <ButtonSecondary
-                ref="copySchemaCode"
-                v-tippy="{ theme: 'tooltip' }"
-                :title="$t('copy_schema')"
-                :icon="copySchemaIcon"
-                @click.native="copySchema"
-              />
-            </div>
-          </div>
-          <SmartAceEditor
-            v-if="schema"
-            :value="schema"
-            :lang="'graphqlschema'"
-            :options="{
-              maxLines: responseBodyMaxLines,
-              minLines: 16,
-              fontSize: '15px',
-              autoScrollEditorIntoView: true,
-              readOnly: true,
-              showPrintMargin: false,
-              useWorker: false,
-            }"
-            styles="rounded-b-lg"
-          />
-          <input
-            v-else
-            ref="status"
-            class="input rounded-b-lg missing-data-response"
-            :value="$t('waiting_receive_schema')"
-            name="status"
-            readonly
-            type="text"
-          />
-        </AppSection>
-
-        <AppSection label="query">
-          <div class="row-wrapper gqlRunQuery">
-            <label for="gqlQuery">{{ $t("query") }}</label>
-            <div>
-              <ButtonSecondary
-                v-tippy="{ theme: 'tooltip' }"
-                title="
-                  `${$t('run_query')} (${getSpecialKey()}-Enter)`
-                "
-                class="button"
-                icon="play_arrow"
-                @click.native="runQuery()"
-              />
-              <ButtonSecondary
-                ref="copyQueryButton"
-                v-tippy="{ theme: 'tooltip' }"
-                :title="$t('copy_query')"
-                :icon="copyQueryIcon"
-                @click.native="copyQuery"
-              />
-              <ButtonSecondary
-                v-tippy="{ theme: 'tooltip' }"
-                :title="`${$t('prettify_query')} (${getSpecialKey()}-P)`"
-                :icon="prettifyIcon"
-                @click.native="doPrettifyQuery"
-              />
-              <ButtonSecondary
-                ref="saveRequest"
-                v-tippy="{ theme: 'tooltip' }"
-                :title="$t('save_to_collections')"
-                icon="create_new_folder"
-                @click.native="saveRequest"
-              />
-            </div>
-          </div>
-          <GraphqlQueryEditor
-            ref="queryEditor"
-            v-model="gqlQueryString"
-            styles="rounded-b-lg"
-            :on-run-g-q-l-query="runQuery"
-            :options="{
-              maxLines: responseBodyMaxLines,
-              minLines: 10,
-              fontSize: '15px',
-              autoScrollEditorIntoView: true,
-              showPrintMargin: false,
-              useWorker: false,
-            }"
-            @update-query="updateQuery"
-          />
-        </AppSection>
-
-        <AppSection label="variables">
-          <div class="flex flex-col">
-            <label>{{ $t("variables") }}</label>
-            <SmartAceEditor
-              v-model="variableString"
-              :lang="'json'"
-              :options="{
-                maxLines: 10,
-                minLines: 5,
-                fontSize: '15px',
-                autoScrollEditorIntoView: true,
-                showPrintMargin: false,
-                useWorker: false,
-              }"
-              styles="rounded-b-lg"
-            />
-          </div>
-        </AppSection>
-
-        <AppSection ref="response" label="response">
-          <div class="flex flex-col">
-            <label>{{ $t("response") }}</label>
-            <div class="row-wrapper">
-              <label for="responseField">{{ $t("response_body") }}</label>
-              <div>
-                <ButtonSecondary
-                  v-if="response"
-                  ref="downloadResponse"
-                  v-tippy="{ theme: 'tooltip' }"
-                  :title="$t('download_file')"
-                  :icon="downloadResponseIcon"
-                  @click.native="downloadResponse"
-                />
-                <ButtonSecondary
-                  v-if="response"
-                  ref="copyResponseButton"
-                  v-tippy="{ theme: 'tooltip' }"
-                  :title="$t('copy_response')"
-                  :icon="copyResponseIcon"
-                  @click.native="copyResponse"
-                />
-              </div>
-            </div>
-            <SmartAceEditor
-              v-if="response"
-              :value="response"
-              :lang="'json'"
-              :lint="false"
-              :options="{
-                maxLines: responseBodyMaxLines,
-                minLines: 10,
-                fontSize: '15px',
-                autoScrollEditorIntoView: true,
-                readOnly: true,
-                showPrintMargin: false,
-                useWorker: false,
-              }"
-              styles="rounded-b-lg"
-            />
-            <input
-              v-else
-              ref="status"
-              class="input rounded-b-lg missing-data-response"
-              :value="$t('waiting_receive_response')"
-              name="status"
-              readonly
-              type="text"
-            />
-          </div>
-        </AppSection>
-      </div>
-
-      <aside class="lg:max-w-md">
-        <SmartTabs>
-          <SmartTab :id="'docs'" :label="`Docs`" :selected="true">
-            <AppSection label="docs">
-              <section class="flex-col">
-                <input
-                  v-model="graphqlFieldsFilterText"
-                  type="text"
-                  :placeholder="$t('search')"
-                  class="input rounded-t-lg"
-                />
-                <SmartTabs ref="gqlTabs" styles="m-4">
-                  <div class="gqlTabs">
-                    <SmartTab
-                      v-if="queryFields.length > 0"
-                      :id="'queries'"
-                      :label="$t('queries')"
-                      :selected="true"
-                    >
-                      <div
-                        v-for="field in filteredQueryFields"
-                        :key="field.name"
->>>>>>> ed91486d
                       >
+                        <div
+                          v-for="field in filteredQueryFields"
+                          :key="field.name"
+                        >
                         <GraphqlField
                           :gql-field="field"
                           :jump-type-callback="handleJumpToType"
@@ -703,7 +398,6 @@
                         v-for="type in filteredGraphqlTypes"
                         :key="type.name"
                       >
-<<<<<<< HEAD
                         <div
                           v-for="type in filteredGraphqlTypes"
                           :key="type.name"
@@ -753,51 +447,6 @@
       </Pane>
     </Splitpanes>
 
-=======
-                        <GraphqlType
-                          :gql-type="type"
-                          :gql-types="graphqlTypes"
-                          :is-highlighted="
-                            isGqlTypeHighlighted({ gqlType: type })
-                          "
-                          :highlighted-fields="
-                            getGqlTypeHighlightedFields({ gqlType: type })
-                          "
-                          :jump-type-callback="handleJumpToType"
-                        />
-                      </div>
-                    </SmartTab>
-                  </div>
-                </SmartTabs>
-              </section>
-              <p
-                v-if="
-                  queryFields.length === 0 &&
-                  mutationFields.length === 0 &&
-                  subscriptionFields.length === 0 &&
-                  graphqlTypes.length === 0
-                "
-              >
-                {{ $t("send_request_first") }}
-              </p>
-            </AppSection>
-          </SmartTab>
-
-          <SmartTab :id="'history'" :label="$t('history')">
-            <History
-              ref="graphqlHistoryComponent"
-              :page="'graphql'"
-              @useHistory="handleUseHistory"
-            />
-          </SmartTab>
-
-          <SmartTab :id="'collections'" :label="$t('collections')">
-            <CollectionsGraphql />
-          </SmartTab>
-        </SmartTabs>
-      </aside>
-    </div>
->>>>>>> ed91486d
     <CollectionsSaveRequest
       mode="graphql"
       :show="showSaveRequestModal"
