--- conflicted
+++ resolved
@@ -1539,14 +1539,6 @@
   },
   computed: {
     /**
-<<<<<<< HEAD
-=======
-     * These are content types that can be automatically
-     * serialized by postwoman.
-     */
-    knownContentTypes: () => ["application/json", "application/x-www-form-urlencoded", "application/vnd.api+json"],
-    /**
->>>>>>> 99ae80cc
      * These are a list of Content Types known to Postwoman.
      */
     validContentTypes: () => [
@@ -1563,19 +1555,10 @@
      * serialized by postwoman.
      */
     canListParameters() {
-<<<<<<< HEAD
       return (
         this.contentType === "application/x-www-form-urlencoded" ||
         this.contentType.endsWith("json")
       )
-=======
-      return [
-        "application/json",
-        "application/hal+json",
-        "application/vnd.api+json",
-        "application/x-www-form-urlencoded",
-      ].includes(this.contentType)
->>>>>>> 99ae80cc
     },
     uri: {
       get() {
