--- conflicted
+++ resolved
@@ -584,7 +584,6 @@
       }
     },
     computed: {
-<<<<<<< HEAD
       url: {
         get() { return this.$store.state.request.url; },
         set(value) { this.$store.commit('setState', { value, 'attribute': 'url' }) },
@@ -647,14 +646,13 @@
       },
       passwordFieldType: {
         get() { return this.$store.state.request.passwordFieldType; },
-        set(value) { this.$store.commit('setState', { value, 'attribute': 'passwordFieldType' })}
-=======
+        set(value) { this.$store.commit('setState', { value, 'attribute': 'passwordFieldType' }) }
+      },
       selectedRequest() {
         return this.$store.state.postwoman.selectedRequest;
       },
       editingRequest() {
         return this.$store.state.postwoman.editingRequest;
->>>>>>> 2f47fc53
       },
       requestName() {
         return this.label
