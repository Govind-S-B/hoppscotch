--- conflicted
+++ resolved
@@ -19,21 +19,13 @@
         @resize="setPaneEvent($event, 'horizontal')"
       >
         <Pane
-<<<<<<< HEAD
-          :size="COLUMN_LAYOUT ? 55 : 50"
-=======
           :size="PANE_MAIN_TOP_SIZE"
->>>>>>> 017cbb5a
           class="hide-scrollbar !overflow-auto flex flex-col"
         >
           <slot name="primary" />
         </Pane>
         <Pane
-<<<<<<< HEAD
-          :size="COLUMN_LAYOUT ? 55 : 50"
-=======
           :size="PANE_MAIN_BOTTOM_SIZE"
->>>>>>> 017cbb5a
           class="flex flex-col hide-scrollbar !overflow-auto"
         >
           <slot name="secondary" />
