import { pipe } from "fp-ts/function"
import * as E from "fp-ts/Either"

export type Environment = {
  name: string
  variables: {
    key: string
    value: string
  }[]
}

export type Variables = {
  key: string
  value: string
  }[]


const REGEX_ENV_VAR = /<<([^>]*)>>/g // "<<myVariable>>"
const REGEX_MY_VAR = /{{([^}]*)}}/g // "{{myVariable}}"

/**
 * How much times can we expand environment variables
 */
const ENV_MAX_EXPAND_LIMIT = 10

/**
 * Error state when there is a suspected loop while
 * recursively expanding variables
 */
const ENV_EXPAND_LOOP = "ENV_EXPAND_LOOP" as const

export function parseBodyEnvVariablesE(
  body: string,
  env: Environment["variables"]
) {
  let result = body
  let depth = 0

  while (result.match(REGEX_ENV_VAR) != null && depth <= ENV_MAX_EXPAND_LIMIT) {
    result = result.replace(/<<\w+>>/g, (key) => {
      const found = env.find(
        (envVar) => envVar.key === key.replace(/[<>]/g, "")
      )
      return found ? found.value : key
    })

    depth++
  }

  return depth > ENV_MAX_EXPAND_LIMIT
    ? E.left(ENV_EXPAND_LOOP)
    : E.right(result)
}

/**
 * @deprecated Use `parseBodyEnvVariablesE` instead.
 */
export const parseBodyEnvVariables = (
  body: string,
  env: Environment["variables"]
) =>
  pipe(
    parseBodyEnvVariablesE(body, env),
    E.getOrElse(() => body)
  )

export function parseTemplateStringE(
  str: string,
  variables: Environment["variables"],
  myVariables?: Variables
) {
<<<<<<< HEAD

=======
>>>>>>> 4f71b163
  if (!variables || !str || !myVariables) {
    return E.right(str)
  }

  let result = str
  let depth = 0
  let errorBound = 0

  while (result.match(REGEX_ENV_VAR) != null && depth <= ENV_MAX_EXPAND_LIMIT) {
    result = decodeURI(encodeURI(result)).replace(
      REGEX_ENV_VAR,
      (_, p1) => variables.find((x) => x.key === p1)?.value || ""
    )
    depth++
  }

  while (result.match(REGEX_MY_VAR) != null && errorBound <= ENV_MAX_EXPAND_LIMIT) {
    result = decodeURI(encodeURI(result)).replace(
      REGEX_MY_VAR,
      (_, p1) => myVariables.find((x) => x.key === p1)?.value || ""
    )
    errorBound++
  }

  return depth <= ENV_MAX_EXPAND_LIMIT && errorBound <= ENV_MAX_EXPAND_LIMIT ? E.right(result) : E.left(ENV_EXPAND_LOOP);
}

/**
 * @deprecated Use `parseTemplateStringE` instead
 */
export const parseTemplateString = (
  str: string,
  variables: Environment["variables"],
  myVariables?: Variables
) =>
  pipe(
    parseTemplateStringE(str, variables, myVariables),
    E.getOrElse(() => str)
  )<|MERGE_RESOLUTION|>--- conflicted
+++ resolved
@@ -69,10 +69,7 @@
   variables: Environment["variables"],
   myVariables?: Variables
 ) {
-<<<<<<< HEAD
 
-=======
->>>>>>> 4f71b163
   if (!variables || !str || !myVariables) {
     return E.right(str)
   }
