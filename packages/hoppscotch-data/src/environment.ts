import { pipe } from "fp-ts/function"
import * as E from "fp-ts/Either"

export type Environment = {
  name: string
  variables: {
    key: string
    value: string
  }[]
}

export type Variables = {
  key: string
  value: string
<<<<<<< HEAD
<<<<<<< HEAD
  }[]


const REGEX_ENV_VAR = /<<([^>]*)>>/g // "<<myVariable>>"
const REGEX_PATHVAR = /{{([^>]*)}}/g // "{{myVariable}}"
=======
}[]

const REGEX_ENV_VAR = /<<([^>]*)>>/g // "<<myVariable>>"
const REGEX_PATH_VAR = /{{([^>]*)}}/g // "{{myVariable}}"
>>>>>>> origin/codeday/main
=======
}[]

const REGEX_ENV_VAR = /<<([^>]*)>>/g // "<<myVariable>>"
const REGEX_PATH_VAR = /{{([^>]*)}}/g // "{{myVariable}}"
>>>>>>> origin/codeday/jason

/**
 * How much times can we expand environment variables
 */
const ENV_MAX_EXPAND_LIMIT = 10

/**
 * Error state when there is a suspected loop while
 * recursively expanding variables
 */
const ENV_EXPAND_LOOP = "ENV_EXPAND_LOOP" as const

export function parseBodyEnvVariablesE(
  body: string,
  env: Environment["variables"]
) {
  let result = body
  let depth = 0

  while (result.match(REGEX_ENV_VAR) != null && depth <= ENV_MAX_EXPAND_LIMIT) {
    result = result.replace(/<<\w+>>/g, (key) => {
      const found = env.find(
        (envVar) => envVar.key === key.replace(/[<>]/g, "")
      )
      return found ? found.value : key
    })

    depth++
  }

  return depth > ENV_MAX_EXPAND_LIMIT
    ? E.left(ENV_EXPAND_LOOP)
    : E.right(result)
}

/**
 * @deprecated Use `parseBodyEnvVariablesE` instead.
 */
export const parseBodyEnvVariables = (
  body: string,
  env: Environment["variables"]
) =>
  pipe(
    parseBodyEnvVariablesE(body, env),
    E.getOrElse(() => body)
  )

export function parseTemplateStringE(
  str: string,
  variables: Environment["variables"],
) {
  if (!variables || !str ) {
    return E.right(str)
  }

  let result = str
  let depth = 0

  while (result.match(REGEX_ENV_VAR) != null && depth <= ENV_MAX_EXPAND_LIMIT) {
    result = decodeURI(encodeURI(result)).replace(
      REGEX_ENV_VAR,
      (_, p1) => variables.find((x) => x.key === p1)?.value || ""
    )
    depth++
  }

  return depth > ENV_MAX_EXPAND_LIMIT
    ? E.left(ENV_EXPAND_LOOP)
    : E.right(result)
}

/**
 * @deprecated Use `parseTemplateStringE` instead
 */
export const parseTemplateString = (
  str: string,
  variables: Environment["variables"]
) =>
  pipe(
    parseTemplateStringE(str, variables),
    E.getOrElse(() => str)
  )<|MERGE_RESOLUTION|>--- conflicted
+++ resolved
@@ -12,25 +12,11 @@
 export type Variables = {
   key: string
   value: string
-<<<<<<< HEAD
-<<<<<<< HEAD
   }[]
 
 
 const REGEX_ENV_VAR = /<<([^>]*)>>/g // "<<myVariable>>"
-const REGEX_PATHVAR = /{{([^>]*)}}/g // "{{myVariable}}"
-=======
-}[]
-
-const REGEX_ENV_VAR = /<<([^>]*)>>/g // "<<myVariable>>"
 const REGEX_PATH_VAR = /{{([^>]*)}}/g // "{{myVariable}}"
->>>>>>> origin/codeday/main
-=======
-}[]
-
-const REGEX_ENV_VAR = /<<([^>]*)>>/g // "<<myVariable>>"
-const REGEX_PATH_VAR = /{{([^>]*)}}/g // "{{myVariable}}"
->>>>>>> origin/codeday/jason
 
 /**
  * How much times can we expand environment variables
