--- conflicted
+++ resolved
@@ -85,13 +85,6 @@
       document.getElementsByClassName(el)[0].classList.toggle('hidden')
     },
     sendRequest() {
-<<<<<<< HEAD
-      // Expand the Response section incase it is hidden
-      if (this.$refs.response.classList.contains('hidden')) {
-        this.$refs.response.classList.toggle('hidden')
-      }
-
-=======
       const d = new Date()
       const n = d.toLocaleTimeString()
       this.history.push({
@@ -100,7 +93,9 @@
         url: this.url,
         path: this.path
       })
->>>>>>> f0962e11
+      if (this.$refs.response.classList.contains('hidden')) {
+        this.$refs.response.classList.toggle('hidden')
+      }
       this.$refs.response.scrollIntoView({
         behavior: 'smooth'
       })
